--- conflicted
+++ resolved
@@ -3,14 +3,11 @@
 
 New Features
 ############
-<<<<<<< HEAD
 - Implemented a new component "cycle_closer". This component may serve as substitute for a 
   sink/source or splitter/merge combination in closed cycle simulations (`PR #107 <https://github.com/oemof/tespy/pull/107>`_).
 - Added optical efficiency to the "solar_collector". The incoming radiation E no longer represents 
   the actual absorption but the radiation on the collector surface area (`PR #110 <https://github.com/oemof/tespy/pull/110>`_).
-=======
 - Implemented difference pressure vs mass flow characteristic line for valve (`c4eec6d <https://github.com/oemof/tespy/commit/c4eec6d17ce7c8ce260a44757d37aa26214ae2b0>`_).
->>>>>>> 59d29b96
 
 Documentation
 #############
@@ -46,7 +43,7 @@
 ############
 
 - Francesco Witte (@fwitte)
-- Markus Brandt (@mMarBrandt)
+- Markus Brandt (@MarBrandt)
 
 .. _tespy_v020_examples_label:
 
