--- conflicted
+++ resolved
@@ -55,15 +55,9 @@
 
 Other changes
 #############
-<<<<<<< HEAD
-- Improve naming in networks and connections modules. A connection's target is
-  now labeled :code:`target` instead of :code:`t`, for instance
-  (`PR #172 <https://github.com/oemof/tespy/pull/172>`_).
-=======
 - Improve naming in networks, components and connections modules
   (`PR #172 <https://github.com/oemof/tespy/pull/172>`_,
    `PR #175 <https://github.com/oemof/tespy/pull/175>`_).
->>>>>>> 6e9bd580
 
 Changes in the API
 ##################
