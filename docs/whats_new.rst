What's New
~~~~~~~~~~

Discover notable new features and improvements in each release

<<<<<<< HEAD
.. include::  whats_new/v0-8-0.rst
=======
.. include::  whats_new/v0-7-10.rst
.. include::  whats_new/v0-7-9.rst
>>>>>>> c4fe89e2
.. include::  whats_new/v0-7-8-002.rst
.. include::  whats_new/v0-7-8-001.rst
.. include::  whats_new/v0-7-8.rst
.. include::  whats_new/v0-7-7.rst
.. include::  whats_new/v0-7-6-001.rst
.. include::  whats_new/v0-7-6.rst
.. include::  whats_new/v0-7-5.rst
.. include::  whats_new/v0-7-4.rst
.. include::  whats_new/v0-7-3.rst
.. include::  whats_new/v0-7-2.rst
.. include::  whats_new/v0-7-1.rst
.. include::  whats_new/v0-7-0.rst
.. include::  whats_new/v0-6-3.rst
.. include::  whats_new/v0-6-2.rst
.. include::  whats_new/v0-6-1.rst
.. include::  whats_new/v0-6-0.rst
.. include::  whats_new/v0-5-1.rst
.. include::  whats_new/v0-5-0.rst
.. include::  whats_new/v0-4-4.rst
.. include::  whats_new/v0-4-3-003.rst
.. include::  whats_new/v0-4-3-001.rst
.. include::  whats_new/v0-4-3.rst
.. include::  whats_new/v0-4-2.rst
.. include::  whats_new/v0-4-1.rst
.. include::  whats_new/v0-4-0.rst
.. include::  whats_new/v0-3-4.rst
.. include::  whats_new/v0-3-3.rst
.. include::  whats_new/v0-3-2.rst
.. include::  whats_new/v0-3-1.rst
.. include::  whats_new/v0-3-0.rst
.. include::  whats_new/v0-2-2.rst
.. include::  whats_new/v0-2-1.rst
.. include::  whats_new/v0-2-0.rst
.. include::  whats_new/v0-1-4.rst
.. include::  whats_new/v0-1-3.rst
.. include::  whats_new/v0-1-2.rst
.. include::  whats_new/v0-1-1.rst
.. include::  whats_new/v0-1-0.rst
.. include::  whats_new/v0-0-5.rst
.. include::  whats_new/v0-0-4.rst
.. include::  whats_new/v0-0-3.rst
.. include::  whats_new/v0-0-2.rst
.. include::  whats_new/v0-0-1.rst<|MERGE_RESOLUTION|>--- conflicted
+++ resolved
@@ -3,12 +3,8 @@
 
 Discover notable new features and improvements in each release
 
-<<<<<<< HEAD
 .. include::  whats_new/v0-8-0.rst
-=======
-.. include::  whats_new/v0-7-10.rst
 .. include::  whats_new/v0-7-9.rst
->>>>>>> c4fe89e2
 .. include::  whats_new/v0-7-8-002.rst
 .. include::  whats_new/v0-7-8-001.rst
 .. include::  whats_new/v0-7-8.rst
