# -*- coding: utf-8

"""This module contains basic components: source, sink, subsystem_interface and
cycle_closer.

<<<<<<< HEAD
=======

>>>>>>> daeb7dcb
This file is part of project TESPy (github.com/oemof/tespy). It's copyrighted
by the contributors recorded in the version control history of the file,
available from its original location tespy/components/basics.py

SPDX-License-Identifier: MIT
"""

import numpy as np

from tespy.components.components import component

from tespy.tools.data_containers import dc_simple

# %%


class source(component):
    r"""
    A flow originates from a source.

    Equations
        This component is unconstrained.

    Parameters
    ----------
    label : str
        The label of the component.

    design : list
        List containing design parameters (stated as String).

    offdesign : list
        List containing offdesign parameters (stated as String).

    Example
    -------
    >>> from tespy import cmp
    >>> so = cmp.source('some source')
    >>> so.component()
    'source'
    >>> so.label
    'some source'
    """

    def component(self):
        return 'source'

    def outlets(self):
        return ['out1']

# %%


class sink(component):
    r"""
    A flow drains in a sink.

    Equations
        This component is unconstrained.

    Parameters
    ----------
    label : str
        The label of the component.

    design : list
        List containing design parameters (stated as String).

    offdesign : list
        List containing offdesign parameters (stated as String).

    Example
    -------
    >>> from tespy import cmp
    >>> si = cmp.sink('some sink')
    >>> si.component()
    'sink'
    >>> si.label
    'some sink'
    """

    def component(self):
        return 'sink'

    def inlets(self):
        return ['in1']

# %%


class subsystem_interface(component):
    r"""
    Equations

        **mandatory equations**

        .. math:: 0 = fluid_{i,in_{j}} - fluid_{i,out_{j}} \;
            \forall i \in \mathrm{fluid}, \; \forall j \in inlets/outlets

        .. math:: 0 = \dot{m}_{in_{j}} - \dot{m}_{out_{j}} \;
            \forall j \in inlets/outlets

        .. math:: 0 = p_{in_{j}} - p_{out_{j}} \;
            \forall j \in inlets/outlets

        .. math:: 0 = h_{in_{j}} - h_{out_{j}} \;
            \forall j \in inlets/outlets

    Inlets/Outlets

        - Specify number of inlets and outlets with :code:`num_inter`,
          predefined value: 1.

    Image

        .. image:: _images/subsys_interface.svg
           :scale: 100 %
           :alt: alternative text
           :align: center

    Parameters
    ----------
    label : str
        The label of the component.

    design : list
        List containing design parameters (stated as String).

    offdesign : list
        List containing offdesign parameters (stated as String).

    num_inter : float/tespy.helpers.dc_simple
        Number of interfaces for subsystem.

    Note
    ----
    This component passes all fluid properties and mass flow from its inlet to
    the outlet.

    Example
    -------
    >>> from tespy import cmp, con, nwk
    >>> fluids = ['H2O', 'N2']
    >>> nw = nwk.network(fluids=fluids)
    >>> nw.set_attr(p_unit='bar', T_unit='C', h_unit='kJ / kg')
    >>> nw.set_printoptions(print_level='none')
    >>> so1 = cmp.source('source 1')
    >>> si1 = cmp.sink('sink 1')
    >>> si = cmp.subsys_interface('test', num_inter=1)
    >>> si2 = cmp.subsys_interface('test2', num_inter=np.nan)
    >>> si.component()
    'subsystem interface'
    >>> len(si.inlets()) == len(si2.inlets())
    True
    >>> inc = con.connection(so1, 'out1', si, 'in1')
    >>> outg = con.connection(si, 'out1', si1, 'in1')
    >>> nw.add_conns(inc, outg)
    >>> inc.set_attr(fluid={'H2O': 1, 'N2': 0}, T=40, p=3, m=100)
    >>> nw.solve('design')
    >>> nw.iter
    2
    >>> nw.lin_dep
    False
    """

    def component(self):
        return 'subsystem interface'

    def attr(self):
        return {'num_inter': dc_simple()}

    def inlets(self):
        if self.num_inter.val_set:
            return ['in' + str(i + 1) for i in range(self.num_inter.val)]
        else:
            return ['in1']

    def outlets(self):
        if self.num_inter.val_set:
            return ['out' + str(i + 1) for i in range(self.num_inter.val)]
        else:
            return ['out1']

    def comp_init(self, nw):

        component.comp_init(self, nw)

        # retrieve always constant derivatives
        self.fl_deriv = self.fluid_deriv()
        self.m_deriv = self.inout_deriv(0)
        self.p_deriv = self.inout_deriv(1)
        self.h_deriv = self.inout_deriv(2)

    def equations(self):
        r"""
        Calculates vector vec_res with results of equations for this component.

        Returns
        -------
        vec_res : list
            Vector of residual values.
        """
        vec_res = []

        ######################################################################
        # eqations for fluids
        for i in range(self.num_i):
            for fluid, x in self.inl[i].fluid.val.items():
                vec_res += [x - self.outl[i].fluid.val[fluid]]

        ######################################################################
        # equations for mass flow
        for i in range(self.num_i):
            vec_res += [self.inl[i].m.val_SI - self.outl[i].m.val_SI]

        ######################################################################
        # equations for pressure
        for i in range(self.num_i):
            vec_res += [self.inl[i].p.val_SI - self.outl[i].p.val_SI]

        ######################################################################
        # equations for enthalpy
        for i in range(self.num_i):
            vec_res += [self.inl[i].h.val_SI - self.outl[i].h.val_SI]

        ######################################################################

        return vec_res

    def derivatives(self):
        r"""
        Calculates matrix of partial derivatives for given equations.

        Returns
        -------
        mat_deriv : ndarray
            Matrix of partial derivatives.
        """
        ######################################################################
        # derivatives with constant value (all for this component)
        mat_deriv = self.fl_deriv + self.m_deriv + self.p_deriv + self.h_deriv

        return np.asarray(mat_deriv)

    def fluid_deriv(self):
        r"""
        Calculates the partial derivatives for all fluid balance equations.

        Returns
        -------
        deriv : list
            Matrix with partial derivatives for the fluid equations.
        """
        deriv = np.zeros((
                self.num_fl * self.num_i, 2 * self.num_i, 3 + self.num_fl))
        for i in range(self.num_i):
            for j in range(self.num_fl):
                deriv[i * self.num_fl + j, i, j + 3] = 1
                deriv[i * self.num_fl + j, self.num_i + i, j + 3] = -1
        return deriv.tolist()

    def inout_deriv(self, pos):
        r"""
        Calculates the partial derivatives for all mass flow, pressure and
        enthalpy equations.

        Parameters
        ----------
        pos : int
            Position of the variable in the matrix of derivatives.
            mass flow: 0, pressure: 1, enthalpy: 2.

        Returns
        -------
        deriv : list
            Matrix with partial derivatives for the fluid equations.
        """
        deriv = np.zeros((self.num_i, 2 * self.num_i, self.num_fl + 3))
        for i in range(self.num_i):
            deriv[i, i, pos] = 1
        for j in range(self.num_i):
            deriv[j, j + self.num_i, pos] = -1
        return deriv.tolist()


# %%


class cycle_closer(component):
    r"""
    Equations

        **mandatory equations**

        .. math:: 0 = p_{in_{j}} - p_{out_{j}} \;
            \forall j \in inlets/outlets

        .. math:: 0 = h_{in_{j}} - h_{out_{j}} \;
            \forall j \in inlets/outlets

    Image not available

    Parameters
    ----------
    label : str
        The label of the component.

    design : list
        List containing design parameters (stated as String).

    offdesign : list
        List containing offdesign parameters (stated as String).

    num_inter : float/tespy.helpers.dc_simple
        Number of interfaces for subsystem.

    Note
    ----
    This component can be used to close a cycle process. The system of
    equations describing your plant will overdetermined, if you close a cycle
    without this component or a cut the cycle with a sink and a source at
    some point of the cycle.

    Example
    -------
    To follow.
    """

    def component(self):
        return 'cycle closer'

    def inlets(self):
        return ['in1']

    def outlets(self):
        return ['out1']

    def comp_init(self, nw):

        component.comp_init(self, nw)

        # all derivatives are constants
        self.mat_deriv = np.zeros((1, 2, 3 + self.num_fl))
        # derivatives at inlet
        self.mat_deriv[0, 0, 1] = 1
        self.mat_deriv[0, 0, 2] = 1
        # derivatives at outlet
        self.mat_deriv[0, 1, 1] = -1
        self.mat_deriv[0, 1, 2] = -1

    def equations(self):
        r"""
        Calculates vector vec_res with results of equations for this component.

        Returns
        -------
        vec_res : list
            Vector of residual values.
        """
        vec_res = []

        ######################################################################
        # equation for pressure
        vec_res += [self.inl[0].p.val_SI - self.outl[0].p.val_SI]

        ######################################################################
        # equation for enthalpy
        vec_res += [self.inl[0].h.val_SI - self.outl[0].h.val_SI]

        ######################################################################

        return vec_res

    def derivatives(self):
        r"""
        Calculates matrix of partial derivatives for given equations.

        Returns
        -------
        mat_deriv : ndarray
            Matrix of partial derivatives.
        """
        ######################################################################
        # derivatives with constant value (all for this component)

        return self.mat_deriv<|MERGE_RESOLUTION|>--- conflicted
+++ resolved
@@ -3,10 +3,7 @@
 """This module contains basic components: source, sink, subsystem_interface and
 cycle_closer.
 
-<<<<<<< HEAD
-=======
-
->>>>>>> daeb7dcb
+
 This file is part of project TESPy (github.com/oemof/tespy). It's copyrighted
 by the contributors recorded in the version control history of the file,
 available from its original location tespy/components/basics.py
