--- conflicted
+++ resolved
@@ -64,17 +64,11 @@
         he = HeatExchanger('intercooler')
 
         # busses
-<<<<<<< HEAD
         self.power = Bus('total compressor power')
-        self.power.add_comps({'comp': cp1}, {'comp': cp2})
-        self.heat = Bus('total delivered heat')
-=======
-        self.power = bus('total compressor power')
         self.power.add_comps(
             {'comp': cp1, 'base': 'bus'},
             {'comp': cp2, 'base': 'bus'})
-        self.heat = bus('total delivered heat')
->>>>>>> 72068674
+        self.heat = Bus('total delivered heat')
         self.heat.add_comps({'comp': cd, 'char': -1})
         self.nw.add_busses(self.power, self.heat)
 
